# AI Dubbing Prototype (Docker)

<<<<<<< HEAD
Korean-to-English/Japanese dubbing pipeline built on faster-whisper (ASR), Helsinki-NLP MT, and Coqui XTTS v2 TTS. The repository is prepared for GPU workers where the API stack and the TTS engine run in separate containers but share the same FastAPI application code.
=======
한국어 영상 → 영어/일본어 더빙 **프로토타입**입니다.  
파이프라인: **FFmpeg 추출 → faster-whisper(STT) → facebook/m2m100_418M 번역 → Coqui XTTS v2(보이스 클로닝 TTS) → 타임스트레치/컨캣 → 영상에 오디오 교체**
>>>>>>> dafbd19a

## Docker Layout

```
.
|-- backend/
|   |-- app/                     # FastAPI application (shared source)
|   |-- Dockerfile.api           # API/ASR image definition
|   |-- Dockerfile.tts           # TTS-only image definition
|   |-- requirements.api.txt     # Dependencies for the API container
|   `-- requirements.tts.txt     # Dependencies for the TTS container
`-- docker-compose.yml           # Spins up api + tts services together
```

### Compose Services

| Service | Role | Ports | Notes |
|---------|------|-------|-------|
| `api` | Handles REST requests, runs ASR/translation/mixing, forwards synthesis to TTS over HTTP | `8000` | `TTS_URL` points to the `tts` service; defaults to GPU for Whisper/MT |
| `tts` | Hosts XTTS v2 endpoints (mainly `/tts-single`) | `9000` | Shares the same app code; optimized for GPU synthesis |

### Build & Run

```bash
docker compose build      # Build both images
docker compose up -d      # Launch api + tts containers
```

Interactive docs remain at http://localhost:8000/docs.

## Dependency Breakdown

### backend/requirements.api.txt

- `fastapi`, `uvicorn[standard]`, `python-multipart`: web server core and multipart form uploads.
- `faster-whisper`, `onnxruntime-gpu`: accelerated ASR inference on CUDA.
- `transformers`, `sentencepiece`, `huggingface_hub`: translation model runtime and tokenizer support.
- `soundfile`: WAV IO for intermediate audio assets.
- `sacremoses`, `cutlet`, `fugashi`, `unidic-lite`: Japanese tokenization/romanization helpers used in translation stages.
- `requests`: API container calls the remote TTS worker over HTTP.
- `webrtcvad`: Voice-activity detection fallback for silence trimming.
- `torchcodec`: referenced utilities for audio manipulation in the pipeline.

### backend/requirements.tts.txt

- `fastapi`, `uvicorn[standard]`, `python-multipart`: same FastAPI surface hosting `/tts-single`.
- `TTS`: Coqui XTTS v2 synthesis library.
- `soundfile`: read/write support for the generated waveforms.
- `requests`: keeps parity with the API environment when issuing auxiliary HTTP calls.

## docker-compose Overview

`docker-compose.yml` builds both images from the repository root, mounts the `backend/app` directory for live code reloads, and shares host caches (`./data/hf_cache`, `./data/tts_cache`, `./data/demucs_cache`) so model downloads persist between runs. The `api` service depends on `tts`, ensuring the synthesizer is ready before accepting external traffic.

Key environment variables:

- `TTS_URL` points the API container at the TTS worker (`http://tts:9000`) so synthesis happens remotely.
- `USE_GPU`, `MT_DEVICE`, `TTS_DEVICE`, `NVIDIA_VISIBLE_DEVICES` toggle CUDA usage; set explicit device IDs to split workloads across GPUs.
- `HF_HOME`, `TRANSFORMERS_CACHE`, `TTS_HOME`, `DEMUCS_CACHE` align cache paths with host bind mounts to avoid re-downloading weights.
- `MT_*` knobs control translation beam search and batching to balance speed and accuracy.

## API Quick Start

<<<<<<< HEAD
```powershell
# Full dub (Korean -> English)
Invoke-RestMethod -Uri http://localhost:8000/dub -Method Post -Form @{
  file        = Get-Item .\sample.mp4
  target_lang = "en"
}

# Dub with custom reference voice
Invoke-RestMethod -Uri http://localhost:8000/dub -Method Post -Form @{
  file        = Get-Item .\sample.mp4
  ref_voice   = Get-Item .\ref.wav
  target_lang = "ja"
}
```

Responses include a `job_id`; inspect `./data/<job_id>/output.mp4` or call `GET /download/{job_id}` to fetch the muxed video.
=======
## 🧪 사용 방법

localhost:8000/docs에 들어가서 swagger를 통해 사용가능

- POST: asr<br>
mp4 파일 업로드시 배경음 추출, stt후 meta.json 생성
meta.json에 폴더 id 기록됨

- POST: translate<br>
meta.json의 원문 번역

PATCH 붙은 애들은 보통 수정인데 그냥 meta.json에서 직접 수정하는 거 권장

- POST: tts-probe<br>
tts 간단히 돌려 원문과 변역본 발화 시간 비교
(여러번 가능)

- POST: tts-finalize<br>
최종 tts로 어긋나는 발화시간은 공백 시간 활용, 음성 배속/감속으로 싱크 맞춤

- POST: tts-single<br>
간단하게 텍스트 넣고 tts만 사용가능

- POST: mux<br>
tts-finalize 이후 영상과 오디오 합성
 -> `output`

- POST: merge<br>
asr 이후 세그먼트 블록 병합 가능 (0번부터 시작)

- POST: voice-sample<br>
업로드한 파일에서 배경음 제거해 음성만 추출 .wav로 만듦
>>>>>>> dafbd19a

## Voice Sample Utility

- Call `POST /voice-sample` with any media file to generate a six-second reference clip stored at `./data/<job_id>/voice_sample_24k.wav`.
- Useful for creating voice references that can be reused with `/dub`, `/tts-probe`, or `/tts-single`.

```powershell
Invoke-WebRequest -Uri http://localhost:8000/voice-sample -Method Post -Form @{
  file = Get-Item .\sample.mp4
} -OutFile voice_sample.wav
```

## Storage Layout

- `./data`: per-job workspace (inputs, intermediates, final renders) shared across containers.
- `./data/hf_cache`, `./data/tts_cache`, `./data/demucs_cache`: model caches for Hugging Face, Coqui XTTS, and Demucs separation (safe to clear when reclaiming disk).<|MERGE_RESOLUTION|>--- conflicted
+++ resolved
@@ -1,11 +1,7 @@
 # AI Dubbing Prototype (Docker)
 
-<<<<<<< HEAD
-Korean-to-English/Japanese dubbing pipeline built on faster-whisper (ASR), Helsinki-NLP MT, and Coqui XTTS v2 TTS. The repository is prepared for GPU workers where the API stack and the TTS engine run in separate containers but share the same FastAPI application code.
-=======
 한국어 영상 → 영어/일본어 더빙 **프로토타입**입니다.  
 파이프라인: **FFmpeg 추출 → faster-whisper(STT) → facebook/m2m100_418M 번역 → Coqui XTTS v2(보이스 클로닝 TTS) → 타임스트레치/컨캣 → 영상에 오디오 교체**
->>>>>>> dafbd19a
 
 ## Docker Layout
 
@@ -69,24 +65,6 @@
 
 ## API Quick Start
 
-<<<<<<< HEAD
-```powershell
-# Full dub (Korean -> English)
-Invoke-RestMethod -Uri http://localhost:8000/dub -Method Post -Form @{
-  file        = Get-Item .\sample.mp4
-  target_lang = "en"
-}
-
-# Dub with custom reference voice
-Invoke-RestMethod -Uri http://localhost:8000/dub -Method Post -Form @{
-  file        = Get-Item .\sample.mp4
-  ref_voice   = Get-Item .\ref.wav
-  target_lang = "ja"
-}
-```
-
-Responses include a `job_id`; inspect `./data/<job_id>/output.mp4` or call `GET /download/{job_id}` to fetch the muxed video.
-=======
 ## 🧪 사용 방법
 
 localhost:8000/docs에 들어가서 swagger를 통해 사용가능
@@ -119,7 +97,6 @@
 
 - POST: voice-sample<br>
 업로드한 파일에서 배경음 제거해 음성만 추출 .wav로 만듦
->>>>>>> dafbd19a
 
 ## Voice Sample Utility
 
